--- conflicted
+++ resolved
@@ -39,11 +39,8 @@
     parser.add_argument('--beta', action='store_true', help="don't calibrate, just save the beta image and mask as fits files and quit.")
     parser.add_argument('--quiet', '-q', action='count', default=0, help="make fewer diagnostic plots. If 2 or more -q flags, no plots are saved. By default, this code is verbose.")
     parser.add_argument('--savefigdir', type=str, default='./', help="directory in which to save diagnostic images, if any (default: <current directory> ).")
-<<<<<<< HEAD
     parser.add_argument('--maskopt', '-m', type=int, default=0, help="option for masking. Default is 0, all usual masks. 1 means do not mask out the lowest 20\% of PACS flux (or whatever this band is)")
-=======
     parser.add_argument('--savemodel', action='store_true', help="save the PREDICTED and DIFFERENCE maps as FITS files. Uses savefigdir location.")
->>>>>>> c3a3c414
     args = parser.parse_args()
     data_path = args.directory
 
@@ -153,13 +150,9 @@
             print("Skipping to assignment. No calculations will be made.")
             derived_offset = -99.99
         else:
-<<<<<<< HEAD
             model = calc_offset.GNILCModel(pacs_flux_filename, target_bandpass=band_stub, **spire_filenames, save_beta_only=other_args.beta, mask_opt=other_args.maskopt)
-=======
-            model = calc_offset.GNILCModel(pacs_flux_filename, target_bandpass=band_stub, **spire_filenames, save_beta_only=other_args.beta)
             if other_args.savemodel:
                 model.save_model(savedir=other_args.savefigdir)
->>>>>>> c3a3c414
             if not other_args.beta:
                 diagnostic_kwargs = {'full_diagnostic': (other_args.quiet == 0), 'no_diagnostic': (other_args.quiet > 1)}
                 # (other_args.savefigdir if other_args.calc else None): this is to toggle "plt.show()" versus "savefig" behavior
